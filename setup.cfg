--- conflicted
+++ resolved
@@ -1,61 +1,5 @@
 [metadata]
 name = xfilter
-<<<<<<< HEAD
-license = Apache
-url = https://github.com/dcherian/xfilter
-
-[options]
-packages = xfilter
-zip_safe = False  # https://mypy.readthedocs.io/en/latest/installed_packages.html
-include_package_data = True
-python_requires = >=3.6
-install_requires =
-    numpy >= 1.15
-    pandas >= 0.25
-    setuptools >= 41.2  # For pkg_resources
-setup_requires =
-    setuptools >= 41.2
-    setuptools_scm
-
-[tool:pytest]
-python_files = test_*.py
-testpaths = xfilter/tests/
-
-[flake8]
-ignore =
-    # whitespace before ':' - doesn't work well with black
-    E203
-    E402
-    # line too long - let black worry about that
-    E501
-    # do not assign a lambda expression, use a def
-    E731
-    # line break before binary operator
-    W503
-exclude=
-    .eggs
-    doc
-
-[wheel]
-universal = 1
-
-[isort]
-default_section=THIRDPARTY
-known_first_party=xarray
-multi_line_output=4
-known_third_party = dask,numpy,scipy,setuptools
-
-[aliases]
-test = pytest
-
-[pytest-watch]
-nobeep = True
-
-[rstcheck]
-ignore_roles=pr,issue
-ignore_directives=ipython,autodata
-ignore_messages=(is not referenced\.$)
-=======
 author = Deepak Cherian
 author_email = deepak@cherian.net
 license = Apache
@@ -108,5 +52,4 @@
     xfilter/tests/*.py:F401,F811
 exclude=
     .eggs
-    doc
->>>>>>> b9f4df61
+    doc