--- conflicted
+++ resolved
@@ -2,12 +2,6 @@
 from setuptools import setup
 
 setup(
-<<<<<<< HEAD
-    use_scm_version=True,
-    setup_requires=["setuptools_scm"],
-    description="Xarray-aware filtering. ",
-    url="https://github.com/dcherian/xfilter",
-=======
     # The package metadata is specified in setup.cfg but GitHub's downstream dependency graph
     # does not work unless we put the name this here too.
     name="xfilter",
@@ -16,5 +10,4 @@
         "write_to_template": '__version__ = "{version}"',
         "tag_regex": r"^(?P<prefix>v)?(?P<version>[^\+]+)(?P<suffix>.*)?$",
     },
->>>>>>> b9f4df61
 )